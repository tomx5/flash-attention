import torch
import math

IS_LOCAL = False
IS_CASUAL = True

BLOCK_M = 16
BLOCK_N = 16

head_dim = 1
N_CTX_Q = 16
N_CTX_KV = 32

window = (float('inf'), float('inf'))

if IS_LOCAL:
    window = (2, 0)
if IS_CASUAL:
    window = (max(float('inf'), window[0]), 0) # if local enabled will choose the mask that is smallest (the intersection of both masks)

WINDOW_SIZE_LEFT = window[0]
WINDOW_SIZE_RIGHT = window[1]

qk = torch.randint(1, 9, (N_CTX_Q, N_CTX_KV))
print("QK:\n", qk)
print("WINDOW: ", window)

for start_m in range(math.ceil(N_CTX_Q / BLOCK_M)):
    for start_n in range(0, N_CTX_KV, BLOCK_N):
        row_idx = start_m * BLOCK_M + torch.arange(0, BLOCK_M) if N_CTX_Q >= (start_m+1) * BLOCK_M else start_m * BLOCK_M + torch.arange(0, N_CTX_Q % BLOCK_M)
        col_idx = start_n + torch.arange(0, BLOCK_N) if N_CTX_KV >= (start_n + BLOCK_N) else start_n + torch.arange(0, N_CTX_KV % BLOCK_N)

        mask = torch.full(((BLOCK_M if N_CTX_Q >= (start_m+1) * BLOCK_M else N_CTX_Q % BLOCK_M), (BLOCK_N if N_CTX_KV >= (start_n + BLOCK_N) else N_CTX_KV % BLOCK_N)), 1)

        col_offset = N_CTX_Q - N_CTX_KV

<<<<<<< HEAD
        if IS_LOCAL or IS_CASUAL:
            local_mask = (WINDOW_SIZE_LEFT <= (col_idx[None, :] + col_offset - row_idx[:, None])) & \
=======
        if IS_LOCAL:
            local_mask = (-WINDOW_SIZE_LEFT <= (col_idx[None, :] + col_offset - row_idx[:, None])) & \
>>>>>>> f61507d6
                         ((col_idx[None, :] + col_offset - row_idx[:, None]) <= WINDOW_SIZE_RIGHT)
            mask = mask * local_mask # apply local mask to mask
            print((col_idx[None, :] + col_offset - row_idx[:, None]))
            print("MASK:\n", mask)

            qk[row_idx[:, None], col_idx] = qk[row_idx[:, None], col_idx] * mask
            print("ROW: ", row_idx, "COL: ", col_idx, "COL_OFF: ", col_offset)
            print("MINI QK:\n", qk[row_idx[:, None], col_idx])
    
    print("QK after MASK:\n", qk)<|MERGE_RESOLUTION|>--- conflicted
+++ resolved
@@ -34,13 +34,8 @@
 
         col_offset = N_CTX_Q - N_CTX_KV
 
-<<<<<<< HEAD
-        if IS_LOCAL or IS_CASUAL:
-            local_mask = (WINDOW_SIZE_LEFT <= (col_idx[None, :] + col_offset - row_idx[:, None])) & \
-=======
         if IS_LOCAL:
             local_mask = (-WINDOW_SIZE_LEFT <= (col_idx[None, :] + col_offset - row_idx[:, None])) & \
->>>>>>> f61507d6
                          ((col_idx[None, :] + col_offset - row_idx[:, None]) <= WINDOW_SIZE_RIGHT)
             mask = mask * local_mask # apply local mask to mask
             print((col_idx[None, :] + col_offset - row_idx[:, None]))
