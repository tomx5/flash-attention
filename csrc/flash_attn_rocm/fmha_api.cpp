--- conflicted
+++ resolved
@@ -573,13 +573,13 @@
 */
 
 
-PYBIND11_MODULE(TORCH_EXTENSION_NAME, m) {
-    m.doc() = "Fused Multi-head Self-attention";
-    m.def("fwd", &mha_fwd, "Forward pass");
-    // m.def("bwd", &mha_bwd, "Backward pass");
-    // m.def("fwd_block", &mha_fwd_block, "Forward pass (blocksparse)");
-    // m.def("bwd_block", &mha_bwd_block, "Backward pass (blocksparse)");
-}
+// PYBIND11_MODULE(TORCH_EXTENSION_NAME, m) {
+//     m.doc() = "Fused Multi-head Self-attention";
+//     m.def("fwd", &mha_fwd, "Forward pass");
+//     m.def("bwd", &mha_bwd, "Backward pass");
+//     // m.def("fwd_block", &mha_fwd_block, "Forward pass (blocksparse)");
+//     // m.def("bwd_block", &mha_bwd_block, "Backward pass (blocksparse)");
+// }
 
 
 //main function to test with the API
@@ -636,23 +636,6 @@
 
     c10::optional<at::Generator> gen_ = c10::nullopt;
 
-<<<<<<< HEAD
-    auto result = mha_fwd(q,
-                          k,
-                          v,
-                          out,
-                          cu_seqlens_q,
-                          cu_seqlens_k,
-                          max_seqlen_q_,
-                          max_seqlen_k_,
-                          p_dropout,
-                          softmax_scale,
-                          zero_tensors,
-                          is_causal,
-                          return_softmax,
-                          num_splits,
-                          gen_);
-=======
     auto result =
     mha_fwd(q,
             k,
@@ -669,7 +652,6 @@
             return_softmax,
             num_splits,
             gen_);
->>>>>>> 9f6d0ae6
 
     using FP16 = ck::half_t;
     using BF16 = ck::bhalf_t;
@@ -950,7 +932,7 @@
     return true;
 }
 
-/*
+
 bool bwd_test(bool do_verification){
     int batch_size = 2;
     int nheads = 16;
@@ -1395,13 +1377,13 @@
     }
     return true;    
 }
-*/
+
 
 int main(){
     bool pass = true;
     bool do_verification = true; // whether do verification
     pass &= fwd_test(do_verification);
-    //pass &= bwd_test(do_verification);
+    pass &= bwd_test(do_verification);
     if(do_verification){
         if(pass)
             std::cout << "Verification passed!" <<std::endl;
